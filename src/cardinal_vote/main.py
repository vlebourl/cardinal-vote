"""Main FastAPI application for the ToVéCo voting platform."""

import json
import logging
import random
from collections.abc import AsyncGenerator
from contextlib import asynccontextmanager
from datetime import datetime
from typing import Any

import uvicorn
from fastapi import Depends, FastAPI, HTTPException, Request, status
from fastapi.exceptions import RequestValidationError
from fastapi.middleware.cors import CORSMiddleware
from fastapi.responses import HTMLResponse, JSONResponse
from fastapi.staticfiles import StaticFiles
from fastapi.templating import Jinja2Templates
from sqlalchemy import select

from .admin_auth import AdminAuthManager
from .admin_manager import AdminManager
from .admin_middleware import AdminSecurityMiddleware
from .admin_routes_simple import admin_router, setup_admin_router

# Generalized platform imports
from .auth_manager import GeneralizedAuthManager
from .auth_routes import auth_router
from .config import settings
from .database import DatabaseError, DatabaseManager
from .database_manager import GeneralizedDatabaseManager
<<<<<<< HEAD
from .dependencies import AsyncDatabaseSession
=======
from .dependencies import AsyncDatabaseSession, get_async_session
>>>>>>> fed141cf
from .models import (
    LegacyVoteResponse,
    LogoListResponse,
    ValidationError,
    Vote,
    VoteOption,
    VoteResults,
    VoteSubmission,
)
from .super_admin_routes import setup_super_admin_templates, super_admin_router
from .vote_routes import vote_router

# Configure logging
logging.basicConfig(level=logging.INFO)
logger = logging.getLogger(__name__)

# Global managers (legacy platform)
db_manager: DatabaseManager | None = None
admin_auth_manager: AdminAuthManager | None = None
admin_manager: AdminManager | None = None

# Global managers (generalized platform)
generalized_db_manager: GeneralizedDatabaseManager | None = None
generalized_auth_manager: GeneralizedAuthManager | None = None


@asynccontextmanager
async def lifespan(app: FastAPI) -> AsyncGenerator[None, None]:
    """Application lifespan manager."""
    global db_manager, admin_auth_manager, admin_manager
    global generalized_db_manager, generalized_auth_manager

    # Startup
    logger.info(f"Starting {settings.APP_NAME} v{settings.APP_VERSION}")

    try:
        # Check if we're using the generalized platform (PostgreSQL) or legacy platform (SQLite)
        import os

        database_url = os.getenv("DATABASE_URL")
        use_generalized_platform = database_url and "postgresql" in database_url

        if use_generalized_platform:
            logger.info("Starting in generalized platform mode (PostgreSQL)")

            # Initialize generalized platform managers only
            generalized_db_manager = GeneralizedDatabaseManager()
            generalized_auth_manager = GeneralizedAuthManager()

            # Set global instances for dependencies
            import cardinal_vote.dependencies as deps

            deps.generalized_db_manager = generalized_db_manager
            deps.generalized_auth_manager = generalized_auth_manager

            # Setup super admin templates and include router
            setup_super_admin_templates(templates)
            app.include_router(super_admin_router)  # Super admin router

            logger.info("Generalized platform initialized successfully")

            # Skip legacy system initialization
            db_manager = None
            admin_auth_manager = None
            admin_manager = None

        else:
            logger.info("Starting in legacy platform mode (SQLite)")

            # Validate directories
            settings.validate_directories()

            # Initialize legacy database
            db_manager = DatabaseManager(settings.DATABASE_PATH)

            # Initialize admin managers
            admin_auth_manager = AdminAuthManager(db_manager)
            admin_manager = AdminManager(db_manager)

            # Setup admin router with dependencies
            setup_admin_router(templates, admin_auth_manager, admin_manager)

            # Include admin router only in legacy mode
            app.include_router(admin_router)  # Legacy admin router

            # Initialize generalized platform managers
            generalized_db_manager = GeneralizedDatabaseManager()
            generalized_auth_manager = GeneralizedAuthManager()

            # Set global instances for dependencies
            import cardinal_vote.dependencies as deps

            deps.generalized_db_manager = generalized_db_manager
            deps.generalized_auth_manager = generalized_auth_manager

            # Setup super admin templates and include router
            setup_super_admin_templates(templates)
            app.include_router(super_admin_router)  # Super admin router

            logger.info("Both legacy and generalized platforms initialized")

        # Verify logo files exist
        logo_files = settings.get_logo_files()
        if len(logo_files) != settings.EXPECTED_LOGO_COUNT:
            logger.warning(
                f"Expected {settings.EXPECTED_LOGO_COUNT} logo files, "
                f"found {len(logo_files)}: {logo_files}"
            )
        else:
            logger.info(f"Found {len(logo_files)} logo files")

        logger.info("Application startup completed successfully")

    except Exception as e:
        logger.error(f"Application startup failed: {e}")
        raise

    yield

    # Shutdown
    logger.info("Application shutting down")


def get_db_manager() -> DatabaseManager:
    """Dependency to get database manager."""
    if db_manager is None:
        raise HTTPException(
            status_code=status.HTTP_500_INTERNAL_SERVER_ERROR,
            detail="Database manager not initialized",
        )
    return db_manager


# Create FastAPI application
app = FastAPI(
    title=settings.APP_NAME,
    version=settings.APP_VERSION,
    description="A logo voting platform using value voting methodology (-2 to +2 scale)",
    lifespan=lifespan,
)

# Add CORS middleware
app.add_middleware(
    CORSMiddleware,
    allow_origins=settings.ALLOWED_ORIGINS,
    allow_credentials=True,
    allow_methods=["GET", "POST"],
    allow_headers=["*"],
)


# Add admin security middleware (will be initialized in lifespan)
def get_admin_middleware() -> AdminSecurityMiddleware:
    """Get admin middleware after initialization."""
    assert admin_auth_manager is not None
    return AdminSecurityMiddleware(app, admin_auth_manager)


# We'll add the middleware after initialization

# Mount static files
app.mount("/logos", StaticFiles(directory=settings.LOGOS_DIR), name="logos")
app.mount("/static", StaticFiles(directory=settings.STATIC_DIR), name="static")

# Templates
templates = Jinja2Templates(directory=settings.TEMPLATES_DIR)

# Include routers
# Admin router is only included in legacy mode (will be conditionally added in lifespan)
app.include_router(auth_router)  # Generalized platform auth
app.include_router(vote_router)  # Generalized platform votes


@app.exception_handler(RequestValidationError)
async def validation_exception_handler(
    request: Request, exc: RequestValidationError
) -> JSONResponse:
    """Handle validation errors with user-friendly messages."""
    logger.warning(f"Validation error for {request.url}: {exc}")

    error_details = []
    for error in exc.errors():
        field = " -> ".join(str(x) for x in error["loc"][1:])  # Skip 'body'
        message = error["msg"]
        error_details.append(f"{field}: {message}")

    return JSONResponse(
        status_code=status.HTTP_422_UNPROCESSABLE_ENTITY,
        content={
            "success": False,
            "message": "Données invalides",
            "details": error_details,
        },
    )


@app.exception_handler(DatabaseError)
async def database_exception_handler(
    request: Request, exc: DatabaseError
) -> JSONResponse:
    """Handle database errors."""
    logger.error(f"Database error for {request.url}: {exc}")

    # Check if this is a duplicate voter error
    error_msg = str(exc)
    if "has already voted" in error_msg:
        return JSONResponse(
            status_code=status.HTTP_409_CONFLICT,
            content={
                "success": False,
                "message": "Ce votant a déjà voté. Chaque personne ne peut voter qu'une seule fois.",
            },
        )

    return JSONResponse(
        status_code=status.HTTP_500_INTERNAL_SERVER_ERROR,
        content={
            "success": False,
            "message": "Erreur de base de données. Veuillez réessayer.",
        },
    )


@app.exception_handler(ValidationError)
async def custom_validation_exception_handler(
    request: Request, exc: ValidationError
) -> JSONResponse:
    """Handle custom validation errors."""
    logger.warning(f"Custom validation error for {request.url}: {exc}")
    return JSONResponse(
        status_code=status.HTTP_400_BAD_REQUEST,
        content={"success": False, "message": str(exc)},
    )


@app.get("/", response_class=HTMLResponse, tags=["Frontend"])
async def home(request: Request) -> HTMLResponse:
    """Serve the main voting page."""
    try:
        return templates.TemplateResponse(
            "legacy_index.html",
            {
                "request": request,
                "app_name": settings.APP_NAME,
                "app_version": settings.APP_VERSION,
            },
        )
    except Exception as e:
        logger.error(f"Failed to serve home page: {e}")
        raise HTTPException(
            status_code=status.HTTP_500_INTERNAL_SERVER_ERROR,
            detail="Failed to load voting page",
        ) from e


@app.get("/results", response_class=HTMLResponse, tags=["Frontend"])
async def results_page(request: Request) -> HTMLResponse:
    """Serve the results page."""
    try:
        return templates.TemplateResponse(
            "results.html",
            {
                "request": request,
                "app_name": settings.APP_NAME,
                "app_version": settings.APP_VERSION,
            },
        )
    except Exception as e:
        logger.error(f"Failed to serve results page: {e}")
        raise HTTPException(
            status_code=status.HTTP_500_INTERNAL_SERVER_ERROR,
            detail="Failed to load results page",
        ) from e


@app.get("/vote/{slug}", response_class=HTMLResponse, tags=["Frontend"])
async def public_vote_page(
    request: Request,
    slug: str,
<<<<<<< HEAD
    session: AsyncDatabaseSession,
=======
    session: AsyncDatabaseSession = Depends(get_async_session),
>>>>>>> fed141cf
) -> HTMLResponse:
    """Serve the generalized public voting page."""
    try:
        # Get vote by slug - must be active status
        result = await session.execute(
            select(Vote).where(Vote.slug == slug, Vote.status == "active")
        )
        vote = result.scalar_one_or_none()

        if not vote:
            raise HTTPException(
                status_code=status.HTTP_404_NOT_FOUND,
                detail="Vote not found or not active",
            )

        # Check if voting period is valid (if specified)
        now = datetime.utcnow()
        if vote.starts_at and now < vote.starts_at:
            raise HTTPException(
                status_code=status.HTTP_400_BAD_REQUEST,
                detail="Voting has not started yet",
            )
        if vote.ends_at and now > vote.ends_at:
            raise HTTPException(
                status_code=status.HTTP_400_BAD_REQUEST, detail="Voting has ended"
            )

        # Load options for this vote
        options_result = await session.execute(
            select(VoteOption)
            .where(VoteOption.vote_id == vote.id)
            .order_by(VoteOption.display_order)
        )
        options = options_result.scalars().all()

        # Prepare vote data for frontend
        vote_data = {
            "id": str(vote.id),
            "title": vote.title,
            "description": vote.description,
            "slug": vote.slug,
            "status": vote.status,
            "starts_at": vote.starts_at.isoformat() if vote.starts_at else None,
            "ends_at": vote.ends_at.isoformat() if vote.ends_at else None,
            "options": [
                {
                    "id": str(option.id),
                    "option_type": option.option_type,
                    "title": option.title,
                    "content": option.content,
                    "display_order": option.display_order,
                }
                for option in options
            ],
        }

        return templates.TemplateResponse(
            "public_vote.html",
            {
                "request": request,
                "vote": vote,  # For template rendering
                "vote_json": json.dumps(vote_data),  # For JavaScript
            },
        )

    except HTTPException:
        raise
    except Exception as e:
        logger.error(f"Failed to serve public vote page for slug {slug}: {e}")
        raise HTTPException(
            status_code=status.HTTP_500_INTERNAL_SERVER_ERROR,
            detail="Failed to load voting page",
        ) from e


<<<<<<< HEAD
@app.get("/auth/login", response_class=HTMLResponse, tags=["Frontend"])
async def login_page(request: Request) -> HTMLResponse:
    """Serve the login page."""
    try:
        return templates.TemplateResponse(
            "auth_login.html",
            {
                "request": request,
                "app_name": settings.APP_NAME,
                "app_version": settings.APP_VERSION,
            },
        )
    except Exception as e:
        logger.error(f"Failed to serve login page: {e}")
        raise HTTPException(
            status_code=status.HTTP_500_INTERNAL_SERVER_ERROR,
            detail="Failed to load login page",
        ) from e


@app.get("/auth/register", response_class=HTMLResponse, tags=["Frontend"])
async def register_page(request: Request) -> HTMLResponse:
    """Serve the registration page."""
    try:
        return templates.TemplateResponse(
            "auth_register.html",
            {
                "request": request,
                "app_name": settings.APP_NAME,
                "app_version": settings.APP_VERSION,
            },
        )
    except Exception as e:
        logger.error(f"Failed to serve register page: {e}")
        raise HTTPException(
            status_code=status.HTTP_500_INTERNAL_SERVER_ERROR,
            detail="Failed to load register page",
        ) from e


@app.get("/dashboard", response_class=HTMLResponse, tags=["Frontend"])
async def dashboard_page(request: Request) -> HTMLResponse:
    """Serve the user dashboard page."""
    try:
        # For now, we'll pass empty user data - the frontend will load it via API
        user_data = {"user": {"first_name": "", "last_name": "", "email": ""}}

        return templates.TemplateResponse(
            "dashboard.html",
            {
                "request": request,
                "app_name": settings.APP_NAME,
                "app_version": settings.APP_VERSION,
                "user_json": json.dumps(user_data),
            },
        )
    except Exception as e:
        logger.error(f"Failed to serve dashboard page: {e}")
        raise HTTPException(
            status_code=status.HTTP_500_INTERNAL_SERVER_ERROR,
            detail="Failed to load dashboard page",
        ) from e


=======
>>>>>>> fed141cf
@app.get("/api/logos", response_model=LogoListResponse, tags=["API"])
async def get_logos_api() -> LogoListResponse:
    """Get randomized list of logo filenames."""
    try:
        logo_files = settings.get_logo_files()

        if not logo_files:
            logger.error("No logo files found")
            raise HTTPException(
                status_code=status.HTTP_404_NOT_FOUND, detail="Aucun logo trouvé"
            )

        # Randomize order for each request
        randomized_logos = logo_files.copy()
        random.shuffle(randomized_logos)

        logger.info(f"Returning {len(randomized_logos)} randomized logos")
        return LogoListResponse(
            logos=randomized_logos, total_count=len(randomized_logos)
        )

    except HTTPException:
        raise
    except Exception as e:
        logger.error(f"Failed to get logos: {e}")
        raise HTTPException(
            status_code=status.HTTP_500_INTERNAL_SERVER_ERROR,
            detail="Impossible de récupérer la liste des logos",
        ) from e


@app.post("/api/vote", response_model=LegacyVoteResponse, tags=["API"])
async def submit_vote(
    vote: VoteSubmission, db: DatabaseManager = Depends(get_db_manager)
) -> LegacyVoteResponse:
    """Submit a complete vote with voter name and ratings."""
    try:
        # Additional validation
        logo_files = settings.get_logo_files()

        # Check if all expected logos are rated
        missing_logos = set(logo_files) - set(vote.ratings.keys())
        if missing_logos:
            raise ValidationError(
                f"Évaluations manquantes pour: {', '.join(sorted(missing_logos))}"
            )

        # Check for unexpected logos
        unexpected_logos = set(vote.ratings.keys()) - set(logo_files)
        if unexpected_logos:
            raise ValidationError(
                f"Logos inattendus: {', '.join(sorted(unexpected_logos))}"
            )

        # Save vote to database
        vote_id = db.save_vote(
            vote.voter_first_name, vote.voter_last_name, vote.ratings
        )

        full_name = f"{vote.voter_first_name} {vote.voter_last_name}"
        logger.info(f"Vote submitted successfully by '{full_name}' with ID {vote_id}")

        return LegacyVoteResponse(
            success=True, message="Vote enregistré avec succès!", vote_id=vote_id
        )

    except ValidationError as e:
        raise e
    except DatabaseError as e:
        raise e
    except Exception as e:
        logger.error(f"Unexpected error during vote submission: {e}")
        raise HTTPException(
            status_code=status.HTTP_500_INTERNAL_SERVER_ERROR,
            detail="Erreur lors de l'enregistrement du vote",
        ) from e


@app.get("/api/results", response_model=VoteResults, tags=["API"])
async def get_results(
    include_votes: bool = False, db: DatabaseManager = Depends(get_db_manager)
) -> VoteResults:
    """Get aggregated voting results."""
    try:
        results_data = db.calculate_results()

        # Create response model
        response = VoteResults(
            summary=results_data["summary"],
            total_voters=results_data["total_voters"],
            votes=None,
        )

        # Include individual votes if requested (admin feature)
        if include_votes:
            response.votes = results_data.get("votes", [])

        logger.info(f"Results retrieved for {results_data['total_voters']} voters")
        return response

    except DatabaseError as e:
        raise e
    except Exception as e:
        logger.error(f"Failed to get results: {e}")
        raise HTTPException(
            status_code=status.HTTP_500_INTERNAL_SERVER_ERROR,
            detail="Impossible de récupérer les résultats",
        ) from e


@app.get("/api/health", tags=["System"])
async def health_check(db: DatabaseManager = Depends(get_db_manager)) -> dict[str, Any]:
    """Health check endpoint."""
    try:
        db_healthy = db.health_check()
        logo_count = len(settings.get_logo_files())

        return {
            "status": "healthy" if db_healthy else "unhealthy",
            "database": "connected" if db_healthy else "disconnected",
            "logos_available": logo_count,
            "version": settings.APP_VERSION,
        }
    except Exception as e:
        logger.error(f"Health check failed: {e}")
        return {"status": "unhealthy", "error": str(e), "version": settings.APP_VERSION}


@app.get("/api/stats", tags=["API"])
async def get_stats(db: DatabaseManager = Depends(get_db_manager)) -> dict[str, Any]:
    """Get basic voting statistics."""
    try:
        vote_count = db.get_vote_count()
        logo_count = len(settings.get_logo_files())

        return {
            "total_votes": vote_count,
            "total_logos": logo_count,
            "voting_scale": {"min": settings.MIN_RATING, "max": settings.MAX_RATING},
        }
    except Exception as e:
        logger.error(f"Failed to get stats: {e}")
        raise HTTPException(
            status_code=status.HTTP_500_INTERNAL_SERVER_ERROR,
            detail="Impossible de récupérer les statistiques",
        ) from e


def main() -> None:
    """Main entry point for running the application."""
    uvicorn.run(
        "cardinal_vote.main:app",
        host=settings.HOST,
        port=settings.PORT,
        reload=settings.DEBUG,
        log_level="info" if not settings.DEBUG else "debug",
    )


if __name__ == "__main__":
    main()<|MERGE_RESOLUTION|>--- conflicted
+++ resolved
@@ -28,11 +28,7 @@
 from .config import settings
 from .database import DatabaseError, DatabaseManager
 from .database_manager import GeneralizedDatabaseManager
-<<<<<<< HEAD
-from .dependencies import AsyncDatabaseSession
-=======
 from .dependencies import AsyncDatabaseSession, get_async_session
->>>>>>> fed141cf
 from .models import (
     LegacyVoteResponse,
     LogoListResponse,
@@ -312,11 +308,7 @@
 async def public_vote_page(
     request: Request,
     slug: str,
-<<<<<<< HEAD
-    session: AsyncDatabaseSession,
-=======
     session: AsyncDatabaseSession = Depends(get_async_session),
->>>>>>> fed141cf
 ) -> HTMLResponse:
     """Serve the generalized public voting page."""
     try:
@@ -392,73 +384,6 @@
         ) from e
 
 
-<<<<<<< HEAD
-@app.get("/auth/login", response_class=HTMLResponse, tags=["Frontend"])
-async def login_page(request: Request) -> HTMLResponse:
-    """Serve the login page."""
-    try:
-        return templates.TemplateResponse(
-            "auth_login.html",
-            {
-                "request": request,
-                "app_name": settings.APP_NAME,
-                "app_version": settings.APP_VERSION,
-            },
-        )
-    except Exception as e:
-        logger.error(f"Failed to serve login page: {e}")
-        raise HTTPException(
-            status_code=status.HTTP_500_INTERNAL_SERVER_ERROR,
-            detail="Failed to load login page",
-        ) from e
-
-
-@app.get("/auth/register", response_class=HTMLResponse, tags=["Frontend"])
-async def register_page(request: Request) -> HTMLResponse:
-    """Serve the registration page."""
-    try:
-        return templates.TemplateResponse(
-            "auth_register.html",
-            {
-                "request": request,
-                "app_name": settings.APP_NAME,
-                "app_version": settings.APP_VERSION,
-            },
-        )
-    except Exception as e:
-        logger.error(f"Failed to serve register page: {e}")
-        raise HTTPException(
-            status_code=status.HTTP_500_INTERNAL_SERVER_ERROR,
-            detail="Failed to load register page",
-        ) from e
-
-
-@app.get("/dashboard", response_class=HTMLResponse, tags=["Frontend"])
-async def dashboard_page(request: Request) -> HTMLResponse:
-    """Serve the user dashboard page."""
-    try:
-        # For now, we'll pass empty user data - the frontend will load it via API
-        user_data = {"user": {"first_name": "", "last_name": "", "email": ""}}
-
-        return templates.TemplateResponse(
-            "dashboard.html",
-            {
-                "request": request,
-                "app_name": settings.APP_NAME,
-                "app_version": settings.APP_VERSION,
-                "user_json": json.dumps(user_data),
-            },
-        )
-    except Exception as e:
-        logger.error(f"Failed to serve dashboard page: {e}")
-        raise HTTPException(
-            status_code=status.HTTP_500_INTERNAL_SERVER_ERROR,
-            detail="Failed to load dashboard page",
-        ) from e
-
-
-=======
->>>>>>> fed141cf
 @app.get("/api/logos", response_model=LogoListResponse, tags=["API"])
 async def get_logos_api() -> LogoListResponse:
     """Get randomized list of logo filenames."""
