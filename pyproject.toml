--- conflicted
+++ resolved
@@ -175,10 +175,7 @@
     "selenium>=4.35.0",
     "types-python-jose>=3.5.0.20250531",
     "types-passlib>=1.7.7.20250602",
-<<<<<<< HEAD
-=======
     "types-pyyaml>=6.0.12.20250822",
     "types-defusedxml>=0.7.0.20250822",
     "types-ujson>=5.10.0.20250822",
->>>>>>> b6a94056
 ]